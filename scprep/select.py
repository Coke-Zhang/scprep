--- conflicted
+++ resolved
@@ -330,11 +330,8 @@
         _check_idx_1d(idx)
         idx = idx.flatten()
 
-    idx = utils.toarray(idx)
-
     if isinstance(data, pd.DataFrame):
         try:
-<<<<<<< HEAD
             if isinstance(idx, (numbers.Integral, str)):
                 data = data.loc[:, idx]
             else:
@@ -342,12 +339,6 @@
                     # temporary workaround for pandas error
                     raise TypeError
                 data = data.loc[:, idx]
-=======
-            if np.issubdtype(idx.dtype, np.dtype(bool).type):
-                # temporary workaround for pandas error
-                raise TypeError
-            data = data.loc[:, idx]
->>>>>>> 5fc4373d
         except (KeyError, TypeError):
             if isinstance(idx, str):
                 raise
@@ -457,7 +448,6 @@
 
     if isinstance(data, (pd.DataFrame, pd.Series)):
         try:
-<<<<<<< HEAD
             if isinstance(idx, (numbers.Integral, str)):
                 data = data.loc[:, idx]
             else:
@@ -468,15 +458,6 @@
                     warnings.filterwarnings(
                         "error", "Passing list-likes to .loc")
                     data = data.loc[idx]
-=======
-            if np.issubdtype(idx.dtype, np.dtype(bool).type):
-                # temporary workaround for pandas error
-                raise TypeError
-            with warnings.catch_warnings():
-                warnings.filterwarnings(
-                    "error", "Passing list-likes to .loc")
-                data = data.loc[idx]
->>>>>>> 5fc4373d
         except (KeyError, TypeError, FutureWarning):
             if isinstance(idx, str):
                 raise
