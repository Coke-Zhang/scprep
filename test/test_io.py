from tools import data, utils
import scprep
import scprep.io.utils
from sklearn.utils.testing import assert_warns_message, assert_raise_message, assert_raises
import pandas as pd
import numpy as np
from scipy import sparse
import os
import fcsparser
import zipfile
import urllib
<<<<<<< HEAD
import unittest


class TestMatrixToDataFrame(unittest.TestCase):

    @classmethod
    def setUpClass(self):
        self.X_dense = data.load_10X(sparse=False)
        self.X_sparse = data.load_10X(sparse=True)
        self.X_numpy = self.X_dense.to_numpy()
        self.X_coo = self.X_sparse.sparse.to_coo()
        self.cell_names = self.X_dense.index
        self.gene_names = self.X_dense.columns

    def test_matrix_to_dataframe_no_names_sparse(self):
        Y = scprep.io.utils._matrix_to_data_frame(self.X_numpy, sparse=True)
        assert isinstance(Y, sparse.csr_matrix)
        assert np.all(scprep.utils.toarray(Y) == self.X_numpy)
        Y = scprep.io.utils._matrix_to_data_frame(self.X_coo, sparse=True)
        assert isinstance(Y, sparse.spmatrix)
        assert np.all(scprep.utils.toarray(Y) == self.X_numpy)

    def test_matrix_to_dataframe_no_names_dataframe_sparse(self):
        Y = scprep.io.utils._matrix_to_data_frame(self.X_dense, sparse=True)
        assert scprep.utils.is_sparse_dataframe(Y)
        assert not isinstance(Y, pd.SparseDataFrame)
        assert np.all(scprep.utils.toarray(Y) == self.X_numpy)
        utils.assert_matrix_class_equivalent(Y, self.X_sparse)
        Y = scprep.io.utils._matrix_to_data_frame(self.X_sparse, sparse=True)
        assert scprep.utils.is_sparse_dataframe(Y)
        assert not isinstance(Y, pd.SparseDataFrame)
        assert np.all(scprep.utils.toarray(Y) == self.X_numpy)
        utils.assert_matrix_class_equivalent(Y, self.X_sparse)

    def test_matrix_to_dataframe_no_names_dense(self):
        Y = scprep.io.utils._matrix_to_data_frame(self.X_numpy, sparse=False)
        assert isinstance(Y, np.ndarray)
        assert np.all(Y == self.X_numpy)
        Y = scprep.io.utils._matrix_to_data_frame(self.X_coo, sparse=False)
        assert isinstance(Y, np.ndarray)
        assert np.all(Y == self.X_numpy)

    def test_matrix_to_dataframe_no_names_dataframe_dense(self):
        Y = scprep.io.utils._matrix_to_data_frame(self.X_dense, sparse=False)
        assert isinstance(Y, pd.DataFrame)
        assert not scprep.utils.is_sparse_dataframe(Y)
        assert not isinstance(Y, pd.SparseDataFrame)
        assert np.all(scprep.utils.toarray(Y) == self.X_numpy)
        utils.assert_matrix_class_equivalent(Y, self.X_dense)
        Y = scprep.io.utils._matrix_to_data_frame(self.X_sparse, sparse=False)
        assert isinstance(Y, pd.DataFrame)
        assert not scprep.utils.is_sparse_dataframe(Y)
        assert not isinstance(Y, pd.SparseDataFrame)
        assert np.all(scprep.utils.toarray(Y) == self.X_numpy)
        utils.assert_matrix_class_equivalent(Y, self.X_dense)

    def test_matrix_to_dataframe_names_sparse(self):
        Y = scprep.io.utils._matrix_to_data_frame(self.X_dense, cell_names=self.cell_names,
                                                 gene_names=self.gene_names, sparse=True)
        assert scprep.utils.is_sparse_dataframe(Y)
        assert not isinstance(Y, pd.SparseDataFrame)
        assert np.all(scprep.utils.toarray(Y) == self.X_numpy)
        utils.assert_matrix_class_equivalent(Y, self.X_sparse)
        Y = scprep.io.utils._matrix_to_data_frame(self.X_sparse, cell_names=self.cell_names,
                                                 gene_names=self.gene_names, sparse=True)
        assert scprep.utils.is_sparse_dataframe(Y)
        assert not isinstance(Y, pd.SparseDataFrame)
        assert np.all(scprep.utils.toarray(Y) == self.X_numpy)
        utils.assert_matrix_class_equivalent(Y, self.X_sparse)
        Y = scprep.io.utils._matrix_to_data_frame(self.X_numpy, cell_names=self.cell_names,
                                                 gene_names=self.gene_names, sparse=True)
        assert scprep.utils.is_sparse_dataframe(Y)
        assert not isinstance(Y, pd.SparseDataFrame)
        assert np.all(scprep.utils.toarray(Y) == self.X_numpy)
        utils.assert_matrix_class_equivalent(Y, self.X_sparse)

    def test_matrix_to_dataframe_names_dense(self):
        Y = scprep.io.utils._matrix_to_data_frame(self.X_dense, cell_names=self.cell_names,
                                                 gene_names=self.gene_names, sparse=False)
        assert isinstance(Y, pd.DataFrame)
        assert not scprep.utils.is_sparse_dataframe(Y)
        assert not isinstance(Y, pd.SparseDataFrame)
        assert np.all(scprep.utils.toarray(Y) == self.X_numpy)
        utils.assert_matrix_class_equivalent(Y, self.X_dense)
        Y = scprep.io.utils._matrix_to_data_frame(self.X_sparse, cell_names=self.cell_names,
                                                 gene_names=self.gene_names, sparse=False)
        assert isinstance(Y, pd.DataFrame)
        assert not scprep.utils.is_sparse_dataframe(Y)
        assert not isinstance(Y, pd.SparseDataFrame)
        assert np.all(scprep.utils.toarray(Y) == self.X_numpy)
        utils.assert_matrix_class_equivalent(Y, self.X_dense)
        Y = scprep.io.utils._matrix_to_data_frame(self.X_numpy, cell_names=self.cell_names,
                                                 gene_names=self.gene_names, sparse=False)
        assert isinstance(Y, pd.DataFrame)
        assert not scprep.utils.is_sparse_dataframe(Y)
        assert not isinstance(Y, pd.SparseDataFrame)
        assert np.all(scprep.utils.toarray(Y) == self.X_numpy)
        utils.assert_matrix_class_equivalent(Y, self.X_dense)
=======
import shutil
>>>>>>> 5a63d0f2


def test_10X_duplicate_gene_names():
    assert_warns_message(
        RuntimeWarning,
        "Duplicate gene names detected! Forcing `gene_labels='both'`. "
        "Alternatively, try `gene_labels='id'`, `allow_duplicates=True`, or "
        "load the matrix with `sparse=False`",
        scprep.io.load_10X,
        os.path.join(data.data_dir, "test_10X_duplicate_gene_names"),
        gene_labels="symbol",
        sparse=True)
    assert_warns_message(
        RuntimeWarning,
        "Duplicate gene names detected! Forcing dense matrix",
        scprep.io.load_10X,
        os.path.join(data.data_dir, "test_10X_duplicate_gene_names"),
        allow_duplicates=True,
        sparse=True)


def test_10X():
    X = data.load_10X()
    assert X.shape == (100, 100)
    assert scprep.utils.is_sparse_dataframe(X)
    assert X.columns[0] == "Arl8b"
    X = data.load_10X(gene_labels='id', sparse=False)
    assert X.shape == (100, 100)
    assert isinstance(X, pd.DataFrame)
    assert not scprep.utils.is_sparse_dataframe(X)
    assert X.columns[0] == "ENSMUSG00000030105"
    X = data.load_10X(gene_labels='both')
    assert X.shape == (100, 100)
    assert scprep.utils.is_sparse_dataframe(X)
    assert X.columns[0] == "Arl8b (ENSMUSG00000030105)"
    X_cellranger3 = scprep.io.load_10X(
        os.path.join(data.data_dir, "test_10X_cellranger3"),
        gene_labels="both")
    np.testing.assert_array_equal(X.index, X_cellranger3.index)
    np.testing.assert_array_equal(X.columns, X_cellranger3.columns)
    np.testing.assert_array_equal(X.index, X_cellranger3.index)
    assert_raise_message(
        ValueError,
        "gene_labels='invalid' not recognized. "
        "Choose from ['symbol', 'id', 'both']",
        data.load_10X,
        gene_labels='invalid')
    assert_raise_message(
        FileNotFoundError,
        "{} is not a directory".format(
            os.path.join(data.data_dir, "test_10X.zip")),
        scprep.io.load_10X,
        os.path.join(data.data_dir, "test_10X.zip"))
    assert_raise_message(
        FileNotFoundError,
        "'matrix.mtx', 'genes.tsv', and 'barcodes.tsv' must be present "
        "in {}".format(data.data_dir),
        scprep.io.load_10X,
        data.data_dir)


def test_10X_zip():
    X = data.load_10X()
    filename = os.path.join(data.data_dir, "test_10X.zip")
    X_zip = scprep.io.load_10X_zip(
        filename)
    assert scprep.utils.is_sparse_dataframe(X_zip)
    assert np.sum(np.sum(X != X_zip)) == 0
    np.testing.assert_array_equal(X.columns, X_zip.columns)
    np.testing.assert_array_equal(X.index, X_zip.index)
    assert_raise_message(
        ValueError,
        "gene_labels='invalid' not recognized. "
        "Choose from ['symbol', 'id', 'both']",
        scprep.io.load_10X_zip,
        filename,
        gene_labels='invalid')
    assert_raise_message(
        ValueError,
        "Expected a single zipped folder containing 'matrix.mtx', "
        "'genes.tsv', and 'barcodes.tsv'. Got ",
        scprep.io.load_10X_zip,
        os.path.join(data.data_dir, "test_10X_invalid.zip")
    )


def test_10X_zip_url():
    X = data.load_10X()
    filename = "https://github.com/KrishnaswamyLab/scprep/raw/master/data/test_data/test_10X.zip"
    X_zip = scprep.io.load_10X_zip(
        filename)
    assert scprep.utils.is_sparse_dataframe(X_zip)
    assert np.sum(np.sum(X != X_zip)) == 0
    np.testing.assert_array_equal(X.columns, X_zip.columns)
    np.testing.assert_array_equal(X.index, X_zip.index)


def test_10X_zip_url_not_a_zip():
    assert_raise_message(
        zipfile.BadZipFile,
        "File is not a zip file",
        scprep.io.load_10X_zip,
        "https://github.com/KrishnaswamyLab/scprep/raw/master/data/test_data/test_10X")


def test_10X_zip_url_not_a_real_website():
    assert_raises(
        urllib.error.URLError,
        scprep.io.load_10X_zip,
        'http://invalid.not.a.url/scprep')


def test_10X_zip_url_404():
    assert_raise_message(
        urllib.error.HTTPError,
        "HTTP Error 404: Not Found",
        scprep.io.load_10X_zip,
        'https://github.com/KrishnaswamyLab/scprep/invalid_url')


def test_10X_zip_not_a_file():
    assert_raise_message(
        FileNotFoundError,
        "No such file: 'not_a_file.zip'",
        scprep.io.load_10X_zip,
        'not_a_file.zip')


def test_10X_HDF5():
    X = data.load_10X()
    h5_file = os.path.join(data.data_dir, "test_10X.h5")
    # automatic tables backend
    X_hdf5 = scprep.io.load_10X_HDF5(h5_file)
    assert scprep.utils.is_sparse_dataframe(X_hdf5)
    assert np.sum(np.sum(X != X_hdf5)) == 0
    np.testing.assert_array_equal(X.columns, X_hdf5.columns)
    np.testing.assert_array_equal(X.index, X_hdf5.index)
    # explicit tables backend
    X_hdf5 = scprep.io.load_10X_HDF5(h5_file, backend='tables')
    assert scprep.utils.is_sparse_dataframe(X_hdf5)
    assert np.sum(np.sum(X != X_hdf5)) == 0
    np.testing.assert_array_equal(X.columns, X_hdf5.columns)
    np.testing.assert_array_equal(X.index, X_hdf5.index)
    # explicit h5py backend
    X_hdf5 = scprep.io.load_10X_HDF5(h5_file, backend='h5py')
    assert scprep.utils.is_sparse_dataframe(X_hdf5)
    assert np.sum(np.sum(X != X_hdf5)) == 0
    np.testing.assert_array_equal(X.columns, X_hdf5.columns)
    np.testing.assert_array_equal(X.index, X_hdf5.index)
    # automatic h5py backend
    tables = scprep.io.hdf5.tables
    del scprep.io.hdf5.tables
    X_hdf5 = scprep.io.load_10X_HDF5(h5_file)
    assert scprep.utils.is_sparse_dataframe(X_hdf5)
    assert np.sum(np.sum(X != X_hdf5)) == 0
    np.testing.assert_array_equal(X.columns, X_hdf5.columns)
    np.testing.assert_array_equal(X.index, X_hdf5.index)
    scprep.io.hdf5.tables = tables


def test_10X_HDF5_cellranger3():
    X = data.load_10X()
    h5_file = os.path.join(data.data_dir, "test_10X_cellranger3.h5")
    # automatic tables backend
    X_hdf5 = scprep.io.load_10X_HDF5(h5_file)
    assert scprep.utils.is_sparse_dataframe(X_hdf5)
    assert np.sum(np.sum(X != X_hdf5)) == 0
    np.testing.assert_array_equal(X.columns, X_hdf5.columns)
    np.testing.assert_array_equal(X.index, X_hdf5.index)
    # explicit tables backend
    X_hdf5 = scprep.io.load_10X_HDF5(h5_file, backend='tables')
    assert scprep.utils.is_sparse_dataframe(X_hdf5)
    assert np.sum(np.sum(X != X_hdf5)) == 0
    np.testing.assert_array_equal(X.columns, X_hdf5.columns)
    np.testing.assert_array_equal(X.index, X_hdf5.index)
    # explicit h5py backend
    X_hdf5 = scprep.io.load_10X_HDF5(h5_file, backend='h5py')
    assert scprep.utils.is_sparse_dataframe(X_hdf5)
    assert np.sum(np.sum(X != X_hdf5)) == 0
    np.testing.assert_array_equal(X.columns, X_hdf5.columns)
    np.testing.assert_array_equal(X.index, X_hdf5.index)
    # automatic h5py backend
    tables = scprep.io.hdf5.tables
    del scprep.io.hdf5.tables
    X_hdf5 = scprep.io.load_10X_HDF5(h5_file)
    assert scprep.utils.is_sparse_dataframe(X_hdf5)
    assert np.sum(np.sum(X != X_hdf5)) == 0
    np.testing.assert_array_equal(X.columns, X_hdf5.columns)
    np.testing.assert_array_equal(X.index, X_hdf5.index)
    scprep.io.hdf5.tables = tables


def test_10X_HDF5_invalid_genome():
    h5_file = os.path.join(data.data_dir, "test_10X.h5")
    assert_raise_message(
        ValueError,
        "Genome invalid not found in {}. "
        "Available genomes: GRCh38".format(h5_file),
        scprep.io.load_10X_HDF5,
        filename=h5_file,
        genome="invalid")


def test_10X_HDF5_genome_cellranger3():
    h5_file = os.path.join(data.data_dir, "test_10X_cellranger3.h5")
    assert_raise_message(
        NotImplementedError,
        "Selecting genomes for Cellranger 3.0 files is not "
        "currently supported. Please file an issue at "
        "https://github.com/KrishnaswamyLab/scprep/issues",
        scprep.io.load_10X_HDF5,
        filename=h5_file,
        genome="GRCh38")


def test_10X_HDF5_invalid_backend():
    h5_file = os.path.join(data.data_dir, "test_10X.h5")
    assert_raise_message(
        ValueError,
        "Expected backend in ['tables', 'h5py']. Got invalid",
        scprep.io.load_10X_HDF5,
        filename=h5_file,
        backend="invalid")


def test_10X_HDF5_invalid_gene_labels():
    h5_file = os.path.join(data.data_dir, "test_10X.h5")
    assert_raise_message(
        ValueError,
        "gene_labels='invalid' not recognized. "
        "Choose from ['symbol', 'id', 'both']",
        scprep.io.load_10X_HDF5,
        filename=h5_file,
        gene_labels='invalid')


def test_csv_and_tsv():
    X = data.load_10X()
    filename = os.path.join(data.data_dir, "test_small.csv")
    X_csv = scprep.io.load_csv(
        os.path.join(data.data_dir, "test_small.csv"),
        gene_names=True, cell_names=True)
    X_csv2 = scprep.io.load_csv(
        os.path.join(data.data_dir, "test_small.csv"),
        gene_names=True, cell_names=None, index_col=0)
    X_csv3 = scprep.io.load_csv(
        os.path.join(data.data_dir, "test_small.csv"),
        gene_names=None, cell_names=True, header=0)
    X_csv4 = scprep.io.load_csv(
        os.path.join(data.data_dir, "test_small.csv"),
        gene_names=True, cell_names=True, cell_axis='col')
    X_tsv = scprep.io.load_tsv(
        os.path.join(data.data_dir, "test_small.tsv"))
    assert np.sum(np.sum(X != X_csv)) == 0
    assert np.sum(np.sum(X_csv != X_csv2)) == 0
    assert np.sum(np.sum(X_csv != X_csv3)) == 0
    assert np.sum(np.sum(X_csv != X_csv4.T)) == 0
    assert np.sum(np.sum(X_csv != X_tsv)) == 0
    np.testing.assert_array_equal(X.columns, X_csv.columns)
    np.testing.assert_array_equal(X.index, X_csv.index)
    np.testing.assert_array_equal(X_csv.columns, X_csv2.columns)
    np.testing.assert_array_equal(X_csv.index, X_csv2.index)
    np.testing.assert_array_equal(X_csv.columns, X_csv3.columns)
    np.testing.assert_array_equal(X_csv.index, X_csv3.index)
    np.testing.assert_array_equal(X_csv.columns, X_csv4.index)
    np.testing.assert_array_equal(X_csv.index, X_csv4.columns)
    assert isinstance(X_csv, pd.DataFrame)
    assert not scprep.utils.is_sparse_dataframe(X_csv)
    X_csv = scprep.io.load_csv(
        os.path.join(data.data_dir, "test_small.csv"),
        gene_names=os.path.join(
            data.data_dir, "gene_symbols.csv"),
        cell_names=os.path.join(
            data.data_dir, "barcodes.tsv"),
        skiprows=1,
        usecols=range(1, 101))
    assert np.sum(np.sum(X != X_csv)) == 0
    np.testing.assert_array_equal(X.columns, X_csv.columns)
    np.testing.assert_array_equal(X.index, X_csv.index)
    assert isinstance(X_csv, pd.DataFrame)
    assert not scprep.utils.is_sparse_dataframe(X_csv)
    X_csv = scprep.io.load_csv(
        os.path.join(data.data_dir, "test_small.csv"),
        gene_names=X.columns,
        cell_names=X.index,
        skiprows=1,
        usecols=range(1, 101))
    assert np.sum(np.sum(X != X_csv)) == 0
    np.testing.assert_array_equal(X.columns, X_csv.columns)
    np.testing.assert_array_equal(X.index, X_csv.index)
    assert isinstance(X_csv, pd.DataFrame)
    assert not scprep.utils.is_sparse_dataframe(X_csv)
    X_csv = scprep.io.load_csv(
        os.path.join(data.data_dir, "test_small.csv"),
        gene_names=None,
        cell_names=None,
        sparse=True,
        skiprows=1,
        usecols=range(1, 101))
    assert np.sum(np.sum(X.to_numpy() != X_csv.to_numpy())) == 0
    assert scprep.utils.is_sparse_dataframe(X_csv)
    X_csv = scprep.io.load_csv(
        os.path.join(data.data_dir,
                     "test_small_duplicate_gene_names.csv"))
    assert 'DUPLICATE' in X_csv.columns
    assert 'DUPLICATE.1' in X_csv.columns
    assert_raise_message(
        ValueError,
        "cell_axis neither not recognized. "
        "Expected 'row' or 'column'",
        scprep.io.load_csv, filename,
        cell_axis='neither')


def test_mtx():
    X = data.load_10X()
    filename = os.path.join(data.data_dir, "test_10X", "matrix.mtx.gz")
    X_mtx = scprep.io.load_mtx(
        filename,
        gene_names=os.path.join(
            data.data_dir, "gene_symbols.csv"),
        cell_names=os.path.join(
            data.data_dir, "barcodes.tsv"),
        cell_axis="column")
    assert np.sum(np.sum(X.to_numpy() != X_mtx.to_numpy())) == 0
    np.testing.assert_array_equal(X.columns, X_mtx.columns)
    np.testing.assert_array_equal(X.index, X_mtx.index)
    assert scprep.utils.is_sparse_dataframe(X_mtx)
    X_mtx = scprep.io.load_mtx(
        filename,
        gene_names=X.columns,
        cell_names=X.index,
        cell_axis="column")
    assert np.sum(np.sum(X.to_numpy() != X_mtx.to_numpy())) == 0
    np.testing.assert_array_equal(X.columns, X_mtx.columns)
    np.testing.assert_array_equal(X.index, X_mtx.index)
    assert scprep.utils.is_sparse_dataframe(X_mtx)
    X_mtx = scprep.io.load_mtx(
        filename,
        gene_names=None,
        cell_names=None,
        sparse=False,
        cell_axis="column")
    assert np.sum(np.sum(X.to_numpy() != X_mtx)) == 0
    assert isinstance(X_mtx, np.ndarray)
    assert_raise_message(
        ValueError,
        "cell_axis neither not recognized. "
        "Expected 'row' or 'column'",
        scprep.io.load_mtx, filename,
        cell_axis='neither')
    X_mtx = scprep.io.load_mtx(
        filename,
        gene_names=np.arange(X.shape[1]).astype('str'),
        cell_names=np.arange(X.shape[0]))
    assert X_mtx.shape == (100, 100)
    assert scprep.utils.is_sparse_dataframe(X_mtx)
    assert X_mtx.columns[0] == "0"
    assert X_mtx.index[0] == 0


def test_fcs():
    path = fcsparser.test_sample_path
    meta, data = fcsparser.parse(path)
    _, _, X = scprep.io.load_fcs(path)
    assert 'Time' not in X.columns
    assert len(set(X.columns).difference(data.columns)) == 0
    np.testing.assert_array_equal(X.index, data.index)
    np.testing.assert_array_equal(X.to_numpy(), data[X.columns].to_numpy())
    _, _, X = scprep.io.load_fcs(path, sparse=True)
    assert 'Time' not in X.columns
    assert len(set(X.columns).difference(data.columns)) == 0
    np.testing.assert_array_equal(X.index, data.index)
    np.testing.assert_array_equal(
        X.sparse.to_dense().to_numpy(), data[X.columns].to_numpy())

    X_meta, _, X = scprep.io.load_fcs(path, reformat_meta=False, override=True)
    assert set(meta.keys()) == set(X_meta.keys())
    for key in meta.keys():
        try:
            np.testing.assert_array_equal(meta[key], X_meta[key], key)
        except AssertionError:
            if key == "$NEXTDATA" or (key.startswith("$P") and key.endswith("B")):
                np.testing.assert_array_equal(meta[key], int(X_meta[key]), key)
            else:
                raise


def test_fcs_reformat_meta():
    path = fcsparser.test_sample_path
    meta, data = fcsparser.parse(path, reformat_meta=True)
    X_meta, _, X = scprep.io.load_fcs(path, reformat_meta=True, override=True)
    assert set(meta.keys()) == set(X_meta.keys())
    for key in meta.keys():
        try:
            np.testing.assert_array_equal(meta[key], X_meta[key], key)
        except AssertionError:
            if key == "$NEXTDATA" or (key.startswith("$P") and key.endswith("B")):
                np.testing.assert_array_equal(meta[key], int(X_meta[key]), key)
            elif key == "_channels_":
                for column in meta[key].columns:
                    X_column = X_meta[key][column].astype(
                        meta[key][column].dtype)
                    np.testing.assert_array_equal(
                        meta[key][column], X_column, key + column)
            else:
                raise
    assert 'Time' not in X.columns
    assert len(set(X.columns).difference(data.columns)) == 0
    np.testing.assert_array_equal(X.index, data.index)
    np.testing.assert_array_equal(X.values, data[X.columns].values)


def test_fcs_PnN():
    path = fcsparser.test_sample_path
    meta, data = fcsparser.parse(path, reformat_meta=True,
                                 channel_naming='$PnN')
    X_meta, _, X = scprep.io.load_fcs(path, reformat_meta=True,
                                      channel_naming='$PnN', override=True)
    assert set(meta.keys()) == set(X_meta.keys())
    for key in meta.keys():
        try:
            np.testing.assert_array_equal(meta[key], X_meta[key], key)
        except AssertionError:
            if key == "$NEXTDATA" or (key.startswith("$P") and key.endswith("B")):
                np.testing.assert_array_equal(meta[key], int(X_meta[key]), key)
            elif key == "_channels_":
                for column in meta[key].columns:
                    X_column = X_meta[key][column].astype(
                        meta[key][column].dtype)
                    np.testing.assert_array_equal(
                        meta[key][column], X_column, key + column)
            else:
                raise
    assert 'Time' not in X.columns
    assert len(set(X.columns).difference(data.columns)) == 0
    np.testing.assert_array_equal(X.index, data.index)
    np.testing.assert_array_equal(X.values, data[X.columns].values)


def test_fcs_file_error():
    assert_raise_message(
        RuntimeError,
        "fcsparser failed to load {}, likely due to"
        " a malformed header. You can try using "
        "`override=True` to use scprep's built-in "
        "experimental FCS parser.".format(
            os.path.join(data.data_dir, "test_small.csv")),
        scprep.io.load_fcs,
        os.path.join(data.data_dir, "test_small.csv"))


def test_fcs_naming_error():
    path = fcsparser.test_sample_path
    assert_raise_message(
        ValueError,
        "Expected channel_naming in ['$PnS', '$PnN']. "
        "Got 'invalid'",
        scprep.io.load_fcs, path,
        override=True, channel_naming="invalid")


def test_parse_header():
    header1 = np.arange(10)
    header2 = os.path.join(data.data_dir, "gene_symbols.csv")
    assert_raise_message(
        ValueError,
        "Expected 5 entries in gene_names. Got 10",
        scprep.io.utils._parse_header, header1, 5)
    assert_raise_message(
        ValueError,
        "Expected 50 entries in {}. Got 100".format(os.path.abspath(header2)),
        scprep.io.utils._parse_header, header2, 50)

def test_download_google_drive():
    id = "1_T5bRqbid5mtuDYnyusoGvujc6fW1UKv"
    dest = "test.txt"
    scprep.io.download.download_google_drive(id, dest)
    assert os.path.isfile(dest)
    with open(dest, 'r') as f:
        data = f.read()
        assert data == 'test\n', data
    os.remove(dest)

def test_download_url():
    X = data.load_10X()
    scprep.io.download.download_url("https://github.com/KrishnaswamyLab/scprep/raw/master/data/test_data/test_10X/matrix.mtx.gz", "url_test.mtx.gz")
    Y = scprep.io.load_mtx("url_test.mtx.gz").T
    assert (X.to_coo() - Y).nnz == 0
    os.remove("url_test.mtx.gz")

def test_download_zip():
    X = data.load_10X()
    scprep.io.download.download_and_extract_zip("https://github.com/KrishnaswamyLab/scprep/raw/master/data/test_data/test_10X.zip", "zip_test")
    Y = scprep.io.load_10X("zip_test/test_10X")
    assert np.all(X == Y)
    assert np.all(X.index == Y.index)
    assert np.all(X.columns == Y.columns)
    shutil.rmtree("zip_test")<|MERGE_RESOLUTION|>--- conflicted
+++ resolved
@@ -6,10 +6,10 @@
 import numpy as np
 from scipy import sparse
 import os
+import shutil
 import fcsparser
 import zipfile
 import urllib
-<<<<<<< HEAD
 import unittest
 
 
@@ -108,9 +108,6 @@
         assert not isinstance(Y, pd.SparseDataFrame)
         assert np.all(scprep.utils.toarray(Y) == self.X_numpy)
         utils.assert_matrix_class_equivalent(Y, self.X_dense)
-=======
-import shutil
->>>>>>> 5a63d0f2
 
 
 def test_10X_duplicate_gene_names():
