from tools import data, matrix, utils
import scprep
from sklearn.utils.testing import assert_raise_message, assert_warns_message
import numpy as np
import pandas as pd
import unittest
from scipy import sparse


class Test10X(unittest.TestCase):

    @classmethod
    def setUpClass(self):
        self.X = data.load_10X(sparse=False)
        self.X_sparse = data.load_10X(sparse=True)
        self.libsize = scprep.measure.library_size(self.X)

    def test_get_gene_set_starts_with(self):
        gene_idx = np.argwhere([g.startswith("D")
                                for g in self.X.columns]).flatten()
        gene_names = self.X.columns[gene_idx]
        assert np.all(scprep.select.get_gene_set(
            self.X, starts_with="D") == gene_names)
        assert np.all(scprep.select.get_gene_set(
            self.X, regex="^D") == gene_names)
        assert np.all(scprep.select.get_gene_set(
            self.X.columns, regex="^D") == gene_names)

    def test_get_gene_set_ends_with(self):
        gene_idx = np.argwhere([g.endswith("8")
                                for g in self.X.columns]).flatten()
        gene_names = self.X.columns[gene_idx]
        assert np.all(scprep.select.get_gene_set(
            self.X, ends_with="8") == gene_names)
        assert np.all(scprep.select.get_gene_set(
            self.X, regex="8$") == gene_names)

    def test_get_gene_set_ndarray(self):
        assert_raise_message(
            TypeError,
            "data must be a list of gene names or a pandas "
            "DataFrame. Got ndarray",
            scprep.select.get_gene_set,
            data=self.X.to_numpy(), regex="8$")

    def test_get_gene_set_no_condition(self):
        assert_warns_message(
            UserWarning,
            "No selection conditions provided. Returning all genes.",
            scprep.select.get_gene_set, self.X)

    def test_get_cell_set_starts_with(self):
        cell_idx = np.argwhere([g.startswith("A")
                                for g in self.X.index]).flatten()
        cell_names = self.X.index[cell_idx]
        assert np.all(scprep.select.get_cell_set(
            self.X, starts_with="A") == cell_names)
        assert np.all(scprep.select.get_cell_set(
            self.X, regex="^A") == cell_names)
        assert np.all(scprep.select.get_cell_set(
            self.X.index, regex="^A") == cell_names)

    def test_get_cell_set_ends_with(self):
        cell_idx = np.argwhere([g.endswith("G-1")
                                for g in self.X.index]).flatten()
        cell_names = self.X.index[cell_idx]
        assert np.all(scprep.select.get_cell_set(
            self.X, ends_with="G-1") == cell_names)
        assert np.all(scprep.select.get_cell_set(
            self.X, regex="G\\-1$") == cell_names)

    def test_get_cell_set_ndarray(self):
        assert_raise_message(
            TypeError,
            "data must be a list of cell names or a pandas "
            "DataFrame. Got ndarray",
            scprep.select.get_cell_set,
            data=self.X.to_numpy(), regex="G\\-1$")

    def test_get_cell_set_no_condition(self):
        assert_warns_message(
            UserWarning,
            "No selection conditions provided. Returning all cells.",
            scprep.select.get_cell_set, self.X)

    def test_select_rows_boolean_index(self):
        matrix.test_all_matrix_types(
            self.X, scprep.select.select_rows,
            idx=np.random.choice([True, False], [self.X.shape[0]]))

    def test_select_rows_integer_array_index(self):
        matrix.test_all_matrix_types(
            self.X, scprep.select.select_rows,
            idx=np.random.choice(self.X.shape[0], self.X.shape[0] // 2))

    def test_select_rows_integer_list_index(self):
        matrix.test_all_matrix_types(
            self.X, scprep.select.select_rows,
            idx=np.random.choice(self.X.shape[0], self.X.shape[0] // 2).tolist())

    def test_select_rows_integer_index(self):
        matrix.test_all_matrix_types(
            self.X, scprep.select.select_rows,
            idx=np.random.choice(self.X.shape[0]))

    def test_select_rows_string_array_index(self):
        matrix.test_pandas_matrix_types(
            self.X, scprep.select.select_rows,
            idx=np.random.choice(self.X.index.to_numpy(), self.X.shape[0] // 2))

    def test_select_rows_pandas_index_index(self):
        matrix.test_pandas_matrix_types(
            self.X, scprep.select.select_rows,
            idx=self.X.index[np.random.choice([True, False], [self.X.shape[0]])])

    def test_select_rows_series_index(self):
        matrix.test_pandas_matrix_types(
            self.X, scprep.select.select_rows,
            idx=pd.Series(self.X.index[np.random.choice([True, False], [self.X.shape[0]])]))

    def test_select_rows_dataframe_index(self):
        matrix.test_all_matrix_types(
            self.X, scprep.select.select_rows,
            idx=pd.DataFrame(np.random.choice([True, False], [self.X.shape[0], 1]),
                             index=self.X.index))

    def test_select_rows_series_data_boolean_index(self):
        scprep.select.select_rows(
            self.X, self.X.iloc[:, 0], idx=np.random.choice([True, False], [self.X.shape[0]]))

    def test_select_rows_sparse_series_data_boolean_index(self):
        scprep.select.select_rows(
            self.X, self.X_sparse.iloc[:, 0], idx=np.random.choice([True, False], [self.X.shape[0]]))

    def test_select_rows_series_data_integer_index(self):
        scprep.select.select_rows(
            self.X, self.X.iloc[:, 0], idx=np.random.choice(self.X.shape[1], self.X.shape[0] // 2))

    def test_select_rows_sparse_series_data_integer_index(self):
        scprep.select.select_rows(
            self.X, self.X_sparse.iloc[:, 0], idx=np.random.choice(self.X.shape[1], self.X.shape[0] // 2))

    def test_select_rows_1d_array_data(self):
        scprep.select.select_rows(
            self.X, self.X.to_numpy()[:, 0], idx=np.random.choice([True, False], [self.X.shape[0]]))

    def test_select_rows_list_data(self):
        scprep.select.select_rows(
            self.X, self.X.to_numpy()[:, 0].tolist(), idx=np.random.choice([True, False], [self.X.shape[1]]))

    def test_select_rows_get_cell_set(self):
        matrix.test_pandas_matrix_types(
            self.X, scprep.select.select_rows, self.X.iloc[:, 0],
            starts_with="A")

    def test_select_rows_zero_rows(self):
        assert_warns_message(
            UserWarning,
            "Selecting 0 rows",
            scprep.select.select_rows, self.X,
            idx=(self.X.sum(axis=1) < 0))

    def test_select_rows_no_condition(self):
        assert_warns_message(
            UserWarning,
            "No selection conditions provided. Returning all rows.",
            scprep.select.select_rows, self.X)

    def test_select_cols_boolean_index(self):
        matrix.test_all_matrix_types(
            self.X, scprep.select.select_cols,
            idx=np.random.choice([True, False], [self.X.shape[1]]))

    def test_select_cols_integer_array_index(self):
        matrix.test_all_matrix_types(
            self.X, scprep.select.select_cols,
            idx=np.random.choice(self.X.shape[1], self.X.shape[1] // 2))

    def test_select_cols_integer_list_index(self):
        matrix.test_all_matrix_types(
            self.X, scprep.select.select_cols,
            idx=np.random.choice(self.X.shape[1], self.X.shape[1] // 2).tolist())

    def test_select_cols_integer_index(self):
        matrix.test_all_matrix_types(
            self.X, scprep.select.select_cols,
            idx=np.random.choice(self.X.shape[1]))

    def test_select_cols_string_array_index(self):
        matrix.test_pandas_matrix_types(
            self.X, scprep.select.select_cols,
            idx=np.random.choice(self.X.columns.to_numpy(), self.X.shape[1] // 2))

    def test_select_cols_pandas_index_index(self):
        matrix.test_pandas_matrix_types(
            self.X, scprep.select.select_cols,
            idx=self.X.columns[np.random.choice([True, False], [self.X.shape[1]])])

    def test_select_cols_series_index(self):
        matrix.test_pandas_matrix_types(
            self.X, scprep.select.select_cols,
            idx=pd.Series(self.X.columns[np.random.choice([True, False], [self.X.shape[1]])]))

    def test_select_cols_dataframe_index(self):
        matrix.test_all_matrix_types(
            self.X, scprep.select.select_cols,
            idx=pd.DataFrame(np.random.choice([True, False], [1, self.X.shape[1]]),
                             index=[1], columns=self.X.columns))

    def test_select_cols_sparse_index(self):
        matrix.test_all_matrix_types(
            self.X, scprep.select.select_cols,
            idx=sparse.coo_matrix(np.random.choice([True, False], [1, self.X.shape[1]])))
        matrix.test_all_matrix_types(
            self.X, scprep.select.select_cols,
            idx=sparse.coo_matrix(np.random.choice([True, False], [self.X.shape[1], 1])))

    def test_select_rows_sparse_index(self):
        matrix.test_all_matrix_types(
            self.X, scprep.select.select_rows,
            idx=sparse.coo_matrix(np.random.choice([True, False], [1, self.X.shape[0]])))
        matrix.test_all_matrix_types(
            self.X, scprep.select.select_rows,
            idx=sparse.coo_matrix(np.random.choice([True, False], [self.X.shape[0], 1])))

    def test_select_cols_series_data_boolean_index(self):
        scprep.select.select_cols(
            self.X, self.X.iloc[0, :], idx=np.random.choice([True, False], [self.X.shape[1]]))

    def test_select_cols_sparse_series_data_boolean_index(self):
        scprep.select.select_cols(
            self.X, self.X_sparse.iloc[0, :], idx=np.random.choice([True, False], [self.X.shape[1]]))

    def test_select_cols_series_data_integer_index(self):
        scprep.select.select_cols(
            self.X, self.X.iloc[0, :], idx=np.random.choice(self.X.shape[1], self.X.shape[1] // 2))

    def test_select_cols_sparse_series_data_integer_index(self):
        scprep.select.select_cols(
            self.X, self.X_sparse.iloc[0, :], idx=np.random.choice(self.X.shape[1], self.X.shape[1] // 2))

    def test_select_cols_1d_array_data(self):
        scprep.select.select_cols(
            self.X, self.X.to_numpy()[0, :], idx=np.random.choice([True, False], [self.X.shape[1]]))

    def test_select_cols_list_data(self):
        scprep.select.select_cols(
            self.X, self.X.to_numpy()[0, :].tolist(), idx=np.random.choice([True, False], [self.X.shape[1]]))

    def test_select_cols_get_gene_set(self):
        matrix.test_pandas_matrix_types(
            self.X, scprep.select.select_cols, self.X.iloc[0, :],
            starts_with="D")

    def test_select_cols_zero_columns(self):
        assert_warns_message(
            UserWarning,
            "Selecting 0 columns",
            scprep.select.select_cols, self.X,
            idx=(self.X.sum(axis=0) < 0))

    def test_select_cols_no_condition(self):
        assert_warns_message(
            UserWarning,
            "No selection conditions provided. Returning all columns.",
            scprep.select.select_cols, self.X)

    def test_select_rows_invalid_index(self):
        assert_raise_message(KeyError,
                             "'not_a_cell'",
                             scprep.select.select_rows,
                             self.X,
                             idx='not_a_cell')

    def test_select_cols_invalid_index(self):
        assert_raise_message(KeyError,
                             "'not_a_gene'",
                             scprep.select.select_cols,
                             self.X,
                             idx='not_a_gene')

    def test_select_rows_2d_dataframe_index(self):
        assert_raise_message(ValueError,
                             "Expected idx to be 1D. "
                             "Got shape (2, {})".format(self.X.shape[0]),
                             scprep.select.select_rows,
                             self.X,
                             idx=pd.DataFrame([self.X.index, self.X.index]))

    def test_select_rows_2d_list_index(self):
        assert_raise_message(ValueError,
                             "Expected idx to be 1D. "
                             "Got shape (2, {})".format(self.X.shape[0]),
                             scprep.select.select_rows,
                             self.X,
                             idx=[self.X.index, self.X.index])

    def test_select_cols_2d_dataframe_index(self):
        assert_raise_message(ValueError,
                             "Expected idx to be 1D. "
                             "Got shape (2, {})".format(self.X.shape[1]),
                             scprep.select.select_cols,
                             self.X,
                             idx=pd.DataFrame([self.X.columns, self.X.columns]))

    def test_select_cols_2d_list_index(self):
        assert_raise_message(ValueError,
                             "Expected idx to be 1D. "
                             "Got shape (2, {})".format(self.X.shape[1]),
                             scprep.select.select_cols,
                             self.X,
                             idx=[self.X.columns, self.X.columns])

    def test_select_cols_unequal_columns(self):
        assert_raise_message(
            ValueError,
            "Expected `data` and `extra_data` to have the same number of "
            "columns. Got [100, 50]",
            scprep.select.select_cols,
            self.X,
            self.X.to_numpy()[:, :50])

    def test_select_rows_unequal_rows(self):
        assert_raise_message(
            ValueError,
            "Expected `data` and `extra_data` to have the same number of "
            "rows. Got [100, 50]",
            scprep.select.select_rows,
            self.X,
            self.X.to_numpy()[:50, :])

    def test_select_cols_conflicting_data(self):
        assert_raise_message(
            ValueError,
            "Expected `data` and `extra_data` pandas inputs to have the same "
            "column names. Fix with "
            "`scprep.select.select_cols(*extra_data, data.columns)`",
            scprep.select.select_cols,
            self.X,
            scprep.select.subsample(self.X.T, n=self.X.shape[0]).T)

    def test_select_rows_conflicting_data(self):
        assert_raise_message(
            ValueError,
            "Expected `data` and `extra_data` pandas inputs to have the same "
            "index. Fix with "
            "`scprep.select.select_rows(*extra_data, data.index)`",
            scprep.select.select_rows,
            self.X,
            scprep.select.subsample(self.X, n=self.X.shape[0]))

    def test_select_cols_get_gene_set_ndarray_data(self):
        assert_raise_message(
            ValueError,
            "Can only select based on column names with DataFrame input. "
            "Please set `idx` to select specific columns.",
            scprep.select.select_cols, self.X.to_numpy(), starts_with="A"
        )

    def test_select_rows_get_cell_set_ndarray_data(self):
        assert_raise_message(
            ValueError,
            "Can only select based on row names with DataFrame input. "
            "Please set `idx` to select specific rows.",
            scprep.select.select_rows, self.X.to_numpy(), starts_with="A"
        )

    def test_subsample(self):
        self.X = data.generate_positive_sparse_matrix(shape=(50, 100))
        Y = scprep.select.subsample(self.X, n=20, seed=42)
        matrix.test_all_matrix_types(
            self.X, utils.assert_transform_equals, Y=Y,
            transform=scprep.select.subsample,
            check=utils.assert_all_equal, n=20, seed=42)

    def test_subsample_multiple(self):
        Y, libsize_sub = scprep.select.subsample(
            self.X, self.libsize, n=20, seed=42)

        def test_fun(X, **kwargs):
            libsize = scprep.measure.library_size(X)
            return scprep.select.subsample(X, libsize, **kwargs)[0]
        matrix.test_all_matrix_types(
            self.X, utils.assert_transform_equals, Y=Y,
            transform=test_fun,
            check=utils.assert_all_equal, n=20, seed=42)

        def test_fun(X, **kwargs):
            libsize = scprep.measure.library_size(X)
            return scprep.select.subsample(X, libsize, **kwargs)[1]
        matrix.test_all_matrix_types(
            self.X, utils.assert_transform_equals, Y=libsize_sub,
            transform=test_fun,
            check=utils.assert_all_close, n=20, seed=42)

    def test_subsample_mismatch_size(self):
        libsize = self.libsize[:25]
        assert_raise_message(
            ValueError,
            "Expected `data` and `extra_data` to have the same number of "
            "rows. Got [100, 25]",
            scprep.select.subsample, self.X, libsize, n=20)

    def test_subsample_n_too_large(self):
        assert_raise_message(
            ValueError,
            "Expected n (101) <= n_samples (100)",
            scprep.select.subsample, self.X, n=self.X.shape[0] + 1)

<<<<<<< HEAD
    def test_sparse_dataframe_fill_value(self):
        def test_fun(X):
            Y = scprep.select.select_rows(X, idx=np.arange(X.shape[0]//2))
            for col in Y.columns:
                assert X[col].dtype == Y[col].dtype, (X[col].dtype, Y[col].dtype)
            Y = scprep.select.select_cols(X, idx=np.arange(X.shape[1]//2))
            for col in Y.columns:
                assert X[col].dtype == Y[col].dtype, (X[col].dtype, Y[col].dtype)
        matrix.test_matrix_types(
            self.X, test_fun, matrix._pandas_sparse_matrix_types)
=======
    def test_select_variable_genes(self):
        X_filtered = scprep.select.highly_variable_genes(self.X, percentile=70)
        assert X_filtered.shape[0] == self.X.shape[0]
        assert X_filtered.shape[1] <= 30
        assert X_filtered.shape[1] >= 20
        assert self.X.columns[np.argmax(self.X.values.std(axis=0))] in X_filtered.columns
        matrix.test_all_matrix_types(
            self.X, utils.assert_transform_equals,
            Y=X_filtered, transform=scprep.select.highly_variable_genes, percentile=70)
>>>>>>> 40c9c69b


def test_string_subset_exact_word():
    np.testing.assert_array_equal(scprep.select._get_string_subset_mask(
        ['hello', 'world'], exact_word='hello'), [True, False])
    np.testing.assert_array_equal(scprep.select._get_string_subset_mask(
        [' hello ', 'world'], exact_word='hello'), [True, False])
    np.testing.assert_array_equal(scprep.select._get_string_subset_mask(
        ['(hello)', 'world'], exact_word='hello'), [True, False])
    np.testing.assert_array_equal(scprep.select._get_string_subset_mask(
        ['[hello]', 'world'], exact_word='hello'), [True, False])
    np.testing.assert_array_equal(scprep.select._get_string_subset_mask(
        ['hello...?', 'world'], exact_word='hello'), [True, False])
    np.testing.assert_array_equal(scprep.select._get_string_subset_mask(
        ['hello world', 'world'], exact_word='hello'), [True, False])
    np.testing.assert_array_equal(scprep.select._get_string_subset_mask(
        ['(hello) world', 'world'], exact_word='hello'), [True, False])
    np.testing.assert_array_equal(scprep.select._get_string_subset_mask(
        ['World, hello!', 'world'], exact_word='hello'), [True, False])
    np.testing.assert_array_equal(scprep.select._get_string_subset_mask(
        ['helloooo!', 'world'], exact_word='hello'), [False, False])
    np.testing.assert_array_equal(scprep.select._get_string_subset_mask(
        ['(hello) world', 'world'], exact_word='(hello) world'), [True, False])


def test_string_subset_list():
    np.testing.assert_array_equal(scprep.select._get_string_subset_mask(
        ['hello', 'world'], exact_word=['hello', 'world']), [True, True])
    np.testing.assert_array_equal(scprep.select._get_string_subset_mask(
        ['hello', 'world'], exact_word=['hello', 'earth']), [True, False])
    np.testing.assert_array_equal(scprep.select._get_string_subset_mask(
        ['hello', 'world'], starts_with=['hell', 'w']), [True, True])
    np.testing.assert_array_equal(scprep.select._get_string_subset_mask(
        ['hello', 'world'], starts_with=['hell', 'e']), [True, False])
    np.testing.assert_array_equal(scprep.select._get_string_subset_mask(
        ['hello', 'world'], ends_with=['ello', 'ld']), [True, True])
    np.testing.assert_array_equal(scprep.select._get_string_subset_mask(
        ['hello', 'world'], ends_with=['ello', 'h']), [True, False])
    np.testing.assert_array_equal(scprep.select._get_string_subset_mask(
        ['hello', 'world'], regex=['^hell.', '^.or.*']), [True, True])
    np.testing.assert_array_equal(scprep.select._get_string_subset_mask(
        ['hello', 'world'], regex=['^hell', '^earth']), [True, False])<|MERGE_RESOLUTION|>--- conflicted
+++ resolved
@@ -407,7 +407,6 @@
             "Expected n (101) <= n_samples (100)",
             scprep.select.subsample, self.X, n=self.X.shape[0] + 1)
 
-<<<<<<< HEAD
     def test_sparse_dataframe_fill_value(self):
         def test_fun(X):
             Y = scprep.select.select_rows(X, idx=np.arange(X.shape[0]//2))
@@ -418,7 +417,7 @@
                 assert X[col].dtype == Y[col].dtype, (X[col].dtype, Y[col].dtype)
         matrix.test_matrix_types(
             self.X, test_fun, matrix._pandas_sparse_matrix_types)
-=======
+
     def test_select_variable_genes(self):
         X_filtered = scprep.select.highly_variable_genes(self.X, percentile=70)
         assert X_filtered.shape[0] == self.X.shape[0]
@@ -428,7 +427,6 @@
         matrix.test_all_matrix_types(
             self.X, utils.assert_transform_equals,
             Y=X_filtered, transform=scprep.select.highly_variable_genes, percentile=70)
->>>>>>> 40c9c69b
 
 
 def test_string_subset_exact_word():
